<?php

namespace Spatie\Image;

use ReflectionClass;
use Spatie\Image\Exceptions\InvalidManipulation;

class Manipulations
{
    const CROP_TOP_LEFT = 'crop-top-left';
    const CROP_TOP = 'crop-top';
    const CROP_TOP_RIGHT = 'crop-top-right';
    const CROP_LEFT = 'crop-left';
    const CROP_CENTER = 'crop-center';
    const CROP_RIGHT = 'crop-right';
    const CROP_BOTTOM_LEFT = 'crop-bottom-left';
    const CROP_BOTTOM = 'crop-bottom';
    const CROP_BOTTOM_RIGHT = 'crop-bottom-right';

    const ORIENTATION_AUTO = 'auto';
    const ORIENTATION_90 = 90;
    const ORIENTATION_180 = 180;
    const ORIENTATION_270 = 270;

    const FIT_CONTAIN = 'contain';
    const FIT_MAX = 'max';
    const FIT_FILL = 'fill';
    const FIT_STRETCH = 'stretch';
    const FIT_CROP = 'crop';

    const BORDER_OVERLAY = 'overlay';
    const BORDER_SHRINK = 'shrink';
    const BORDER_EXPAND = 'expand';

    const FORMAT_JPG = 'jpg';
    const FORMAT_PJPG = 'pjpg';
    const FORMAT_PNG = 'png';
    const FORMAT_GIF = 'gif';

    const FILTER_GREYSCALE = 'greyscale';
    const FILTER_SEPIA = 'sepia';

    /** @var \Spatie\Image\ManipulationSequence */
    protected $manipulationSequence;

    public function __construct(array $manipulations = [])
    {
        $this->manipulationSequence = new ManipulationSequence($manipulations);
    }

    /**
     * @param string $orientation
     *
     * @return static
     * @throws \Spatie\Image\Exceptions\InvalidManipulation
     */
    public function orientation(string $orientation)
    {
<<<<<<< HEAD
=======
        if (! $this->classHasConstantValue($orientation, 'orientation')) {
            throw InvalidManipulation::invalidParameter(
                'orientation',
                $orientation,
                $this->getConstantValues('orientation')
            );
        }

>>>>>>> e95103d2
        return $this->addManipulation('orientation', $orientation);
    }

    /**
     * @param string $cropMethod
     * @param int $width
     * @param int $height
     *
     * @return static
     * @throws \Spatie\Image\Exceptions\InvalidManipulation
     */
    public function crop(string $cropMethod, int $width, int $height)
    {
<<<<<<< HEAD
        return $this
            ->addManipulation('crop', $cropMethod)
            ->addManipulation('width', $width)
            ->addManipulation('height', $height);
=======
        if (! $this->classHasConstantValue($cropMethod, 'crop')) {
            throw InvalidManipulation::invalidParameter(
                'cropmethod',
                $cropMethod,
                $this->getConstantValues('crop')
            );
        }

        $this->width($width);
        $this->height($height);

        return $this->addManipulation('crop', $cropMethod);
>>>>>>> e95103d2
    }

    /**
     * @param int $width
     * @param int $height
     * @param int $focalX Crop center X in percent
     * @param int $focalY Crop center Y in percent
     *
     * @return static
     */
    public function focalCrop(int $width, int $height, int $focalX, int $focalY)
    {
<<<<<<< HEAD
        return $this
            ->addManipulation('crop', "crop-{$focalX}-{$focalY}")
            ->addManipulation('width', $width)
            ->addManipulation('height', $height);
=======
        $this->width($width);
        $this->height($height);

        return $this->addManipulation('crop', "crop-{$focalX}-{$focalY}");
>>>>>>> e95103d2
    }

    /**
     * @param int $width
     * @param int $height
     * @param int $x
     * @param int $y
     *
     * @return static
     * @throws \Spatie\Image\Exceptions\InvalidManipulation
     */
    public function manualCrop(int $width, int $height, int $x, int $y)
    {
<<<<<<< HEAD
=======
        if ($width < 0) {
            throw InvalidManipulation::invalidWidth($width);
        }

        if ($height < 0) {
            throw InvalidManipulation::invalidWidth($height);
        }

>>>>>>> e95103d2
        return $this->addManipulation('manualCrop', "{$width},{$height},{$x},{$y}");
    }

    /**
     * @param int $width
     *
     * @return $this
     * @throws InvalidManipulation
     */
    public function width(int $width)
    {
<<<<<<< HEAD
=======
        if ($width < 0) {
            throw InvalidManipulation::invalidWidth($width);
        }

>>>>>>> e95103d2
        return $this->addManipulation('width', $width);
    }

    /**
     * @param int $height
     *
     * @return static
     * @throws \Spatie\Image\Exceptions\InvalidManipulation
     */
    public function height(int $height)
    {
<<<<<<< HEAD
=======
        if ($height < 0) {
            throw InvalidManipulation::invalidWidth($height);
        }

>>>>>>> e95103d2
        return $this->addManipulation('height', $height);
    }

    /**
     * @param string $fitMethod
     * @param int $width
     * @param int $height
     *
     * @return static
     * @throws \Spatie\Image\Exceptions\InvalidManipulation
     */
    public function fit(string $fitMethod, int $width, int $height)
    {
<<<<<<< HEAD
        return $this
            ->addManipulation('fit', $fitMethod)
            ->addManipulation('width', $width)
            ->addManipulation('height', $height);
=======
        if (! $this->classHasConstantValue($fitMethod, 'fit')) {
            throw InvalidManipulation::invalidParameter(
                'fit',
                $fitMethod,
                $this->getConstantValues('fit')
            );
        }

        $this->width($width);
        $this->height($height);

        return $this->addManipulation('fit', $fitMethod);
>>>>>>> e95103d2
    }

    /**
     * @param int $ratio A value between 1 and 8
     *
     * @return static
     * @throws \Spatie\Image\Exceptions\InvalidManipulation
     */
    public function devicePixelRatio(int $ratio)
    {
<<<<<<< HEAD
=======
        if ($ratio < 1 || $ratio > 8) {
            throw InvalidManipulation::valueNotInRange('ratio', $ratio, 1, 8);
        }

>>>>>>> e95103d2
        return $this->addManipulation('devicePixelRatio', $ratio);
    }

    /**
     * @param int $brightness A value between -100 and 100
     *
     * @return static
     * @throws \Spatie\Image\Exceptions\InvalidManipulation
     */
    public function brightness(int $brightness)
    {
<<<<<<< HEAD
=======
        if ($brightness < -100 || $brightness > 100) {
            throw InvalidManipulation::valueNotInRange('brightness', $brightness, -100, 100);
        }

>>>>>>> e95103d2
        return $this->addManipulation('brightness', $brightness);
    }

    /**
     * @param float $gamma A value between 0.01 and 9.99
     *
     * @return static
     * @throws \Spatie\Image\Exceptions\InvalidManipulation
     */
    public function gamma(float $gamma)
    {
<<<<<<< HEAD
=======
        if ($gamma < 0.01 || $gamma > 9.99) {
            throw InvalidManipulation::valueNotInRange('gamma', $gamma, 0.01, 9.00);
        }

>>>>>>> e95103d2
        return $this->addManipulation('gamma', $gamma);
    }

    /**
     * @param int $contrast A value between -100 and 100
     *
     * @return static
     * @throws \Spatie\Image\Exceptions\InvalidManipulation
     */
    public function contrast(int $contrast)
    {
<<<<<<< HEAD
=======
        if ($contrast < -100 || $contrast > 100) {
            throw InvalidManipulation::valueNotInRange('contrast', $contrast, -100, 100);
        }

>>>>>>> e95103d2
        return $this->addManipulation('contrast', $contrast);
    }

    /**
     * @param int $sharpen A value between 0 and 100
     *
     * @return static
     * @throws \Spatie\Image\Exceptions\InvalidManipulation
     */
    public function sharpen(int $sharpen)
    {
<<<<<<< HEAD
=======
        if ($sharpen < 0 || $sharpen > 100) {
            throw InvalidManipulation::valueNotInRange('sharpen', $sharpen, 0, 100);
        }

>>>>>>> e95103d2
        return $this->addManipulation('sharpen', $sharpen);
    }

    /**
     * @param int $blur A value between 0 and 100
     *
     * @return static
     * @throws \Spatie\Image\Exceptions\InvalidManipulation
     */
    public function blur(int $blur)
    {
<<<<<<< HEAD
=======
        if ($blur < 0 || $blur > 100) {
            throw InvalidManipulation::valueNotInRange('blur', $blur, 0, 100);
        }

>>>>>>> e95103d2
        return $this->addManipulation('blur', $blur);
    }

    /**
     * @param int $pixelate A value between 0 and 1000
     *
     * @return static
     * @throws \Spatie\Image\Exceptions\InvalidManipulation
     */
    public function pixelate(int $pixelate)
    {
<<<<<<< HEAD
=======
        if ($pixelate < 0 || $pixelate > 1000) {
            throw InvalidManipulation::valueNotInRange('pixelate', $pixelate, 0, 1000);
        }

>>>>>>> e95103d2
        return $this->addManipulation('pixelate', $pixelate);
    }

    /**
     * @return static
     */
    public function greyscale()
    {
        return $this->filter('greyscale');
    }

    /**
     * @return static
     */
    public function sepia()
    {
        return $this->filter('sepia');
    }

    /**
     * @param string $colorName
     *
     * @return static
     */
    public function background(string $colorName)
    {
        return $this->addManipulation('background', $colorName);
    }

    /**
     * @param int $width
     * @param string $color
     * @param string $borderType
     *
     * @return static
     * @throws \Spatie\Image\Exceptions\InvalidManipulation
     */
    public function border(int $width, string $color, string $borderType = 'overlay')
    {
<<<<<<< HEAD
=======
        if ($width < 0) {
            throw InvalidManipulation::invalidWidth($width);
        }

        if (! $this->classHasConstantValue($borderType, 'border')) {
            throw InvalidManipulation::invalidParameter(
                'border',
                $borderType,
                $this->getConstantValues('border')
            );
        }

>>>>>>> e95103d2
        return $this->addManipulation('border', "{$width},{$color},{$borderType}");
    }

    /**
     * @param int $quality
     *
     * @return static
     * @throws \Spatie\Image\Exceptions\InvalidManipulation
     */
    public function quality(int $quality)
    {
<<<<<<< HEAD
=======
        if ($quality < 0 || $quality > 100) {
            throw InvalidManipulation::valueNotInRange('quality', $quality, 0, 100);
        }

>>>>>>> e95103d2
        return $this->addManipulation('quality', $quality);
    }

    /**
     * @param string $format
     *
     * @return static
     * @throws \Spatie\Image\Exceptions\InvalidManipulation
     */
    public function format(string $format)
    {
<<<<<<< HEAD
=======
        if (! $this->classHasConstantValue($format, 'format')) {
            throw InvalidManipulation::invalidParameter(
                'format',
                $format,
                $this->getConstantValues('format')
            );
        }

>>>>>>> e95103d2
        return $this->addManipulation('format', $format);
    }

    /**
     * @param string $filterName
     *
     * @return static
     * @throws \Spatie\Image\Exceptions\InvalidManipulation
     */
    protected function filter(string $filterName)
    {
<<<<<<< HEAD
=======
        if (! $this->classHasConstantValue($filterName, 'filter')) {
            throw InvalidManipulation::invalidParameter(
                'filter',
                $filterName,
                $this->getConstantValues('filter')
            );
        }

>>>>>>> e95103d2
        return $this->addManipulation('filter', $filterName);
    }

    /**
     * @return static
     */
    public function apply()
    {
        $this->manipulationSequence->startNewGroup();

        return $this;
    }

    public function removeManipulation(string $name)
    {
        $this->manipulationSequence->removeManipulation($name);
    }

    public function hasManipulation(string $manipulationName): bool
    {
        return ! is_null($this->getManipulationArgument($manipulationName));
    }

    /**
     * @param string $manipulationName
     *
     * @return string|null
     */
    public function getManipulationArgument(string $manipulationName)
    {
        foreach ($this->manipulationSequence->getGroups() as $manipulationSet) {
            if (array_key_exists($manipulationName, $manipulationSet)) {
                return $manipulationSet[$manipulationName];
            }
        }
    }

<<<<<<< HEAD
    protected function addManipulation(string $manipulation, string $argument)
    {
        $this->manipulationSequence->addManipulation($manipulation, $argument);
=======
    protected function addManipulation(string $manipulationName, string $manipulationArgument)
    {
        $this->manipulationSequence->addManipulation($manipulationName, $manipulationArgument);
>>>>>>> e95103d2

        return $this;
    }

    public function mergeManipulations(Manipulations $manipulations)
    {
        $this->manipulationSequence->merge($manipulations->manipulationSequence);

        return $this;
    }

    public function getManipulationSequence(): ManipulationSequence
    {
        return $this->manipulationSequence;
    }

    protected function classHasConstantValue(string $value, string $constantNamePrefix): bool
    {
        return in_array($value, $this->getConstantValues($constantNamePrefix));
    }

    protected function getConstantValues(string $namePrefix): array
    {
        $allConstants = (new ReflectionClass(static::class))->getConstants();

        return array_filter($allConstants, function ($constantValue, $constantName) use ($namePrefix) {
            return strpos($constantName, strtoupper($namePrefix)) === 0;
        }, ARRAY_FILTER_USE_BOTH);
    }
}<|MERGE_RESOLUTION|>--- conflicted
+++ resolved
@@ -56,8 +56,6 @@
      */
     public function orientation(string $orientation)
     {
-<<<<<<< HEAD
-=======
         if (! $this->classHasConstantValue($orientation, 'orientation')) {
             throw InvalidManipulation::invalidParameter(
                 'orientation',
@@ -66,7 +64,6 @@
             );
         }
 
->>>>>>> e95103d2
         return $this->addManipulation('orientation', $orientation);
     }
 
@@ -80,12 +77,6 @@
      */
     public function crop(string $cropMethod, int $width, int $height)
     {
-<<<<<<< HEAD
-        return $this
-            ->addManipulation('crop', $cropMethod)
-            ->addManipulation('width', $width)
-            ->addManipulation('height', $height);
-=======
         if (! $this->classHasConstantValue($cropMethod, 'crop')) {
             throw InvalidManipulation::invalidParameter(
                 'cropmethod',
@@ -98,7 +89,6 @@
         $this->height($height);
 
         return $this->addManipulation('crop', $cropMethod);
->>>>>>> e95103d2
     }
 
     /**
@@ -111,17 +101,10 @@
      */
     public function focalCrop(int $width, int $height, int $focalX, int $focalY)
     {
-<<<<<<< HEAD
-        return $this
-            ->addManipulation('crop', "crop-{$focalX}-{$focalY}")
-            ->addManipulation('width', $width)
-            ->addManipulation('height', $height);
-=======
         $this->width($width);
         $this->height($height);
 
         return $this->addManipulation('crop', "crop-{$focalX}-{$focalY}");
->>>>>>> e95103d2
     }
 
     /**
@@ -135,8 +118,6 @@
      */
     public function manualCrop(int $width, int $height, int $x, int $y)
     {
-<<<<<<< HEAD
-=======
         if ($width < 0) {
             throw InvalidManipulation::invalidWidth($width);
         }
@@ -145,7 +126,6 @@
             throw InvalidManipulation::invalidWidth($height);
         }
 
->>>>>>> e95103d2
         return $this->addManipulation('manualCrop', "{$width},{$height},{$x},{$y}");
     }
 
@@ -157,13 +137,10 @@
      */
     public function width(int $width)
     {
-<<<<<<< HEAD
-=======
         if ($width < 0) {
             throw InvalidManipulation::invalidWidth($width);
         }
 
->>>>>>> e95103d2
         return $this->addManipulation('width', $width);
     }
 
@@ -175,13 +152,10 @@
      */
     public function height(int $height)
     {
-<<<<<<< HEAD
-=======
         if ($height < 0) {
             throw InvalidManipulation::invalidWidth($height);
         }
 
->>>>>>> e95103d2
         return $this->addManipulation('height', $height);
     }
 
@@ -195,12 +169,6 @@
      */
     public function fit(string $fitMethod, int $width, int $height)
     {
-<<<<<<< HEAD
-        return $this
-            ->addManipulation('fit', $fitMethod)
-            ->addManipulation('width', $width)
-            ->addManipulation('height', $height);
-=======
         if (! $this->classHasConstantValue($fitMethod, 'fit')) {
             throw InvalidManipulation::invalidParameter(
                 'fit',
@@ -213,7 +181,6 @@
         $this->height($height);
 
         return $this->addManipulation('fit', $fitMethod);
->>>>>>> e95103d2
     }
 
     /**
@@ -224,13 +191,10 @@
      */
     public function devicePixelRatio(int $ratio)
     {
-<<<<<<< HEAD
-=======
         if ($ratio < 1 || $ratio > 8) {
             throw InvalidManipulation::valueNotInRange('ratio', $ratio, 1, 8);
         }
 
->>>>>>> e95103d2
         return $this->addManipulation('devicePixelRatio', $ratio);
     }
 
@@ -242,13 +206,10 @@
      */
     public function brightness(int $brightness)
     {
-<<<<<<< HEAD
-=======
         if ($brightness < -100 || $brightness > 100) {
             throw InvalidManipulation::valueNotInRange('brightness', $brightness, -100, 100);
         }
 
->>>>>>> e95103d2
         return $this->addManipulation('brightness', $brightness);
     }
 
@@ -260,13 +221,10 @@
      */
     public function gamma(float $gamma)
     {
-<<<<<<< HEAD
-=======
         if ($gamma < 0.01 || $gamma > 9.99) {
             throw InvalidManipulation::valueNotInRange('gamma', $gamma, 0.01, 9.00);
         }
 
->>>>>>> e95103d2
         return $this->addManipulation('gamma', $gamma);
     }
 
@@ -278,13 +236,10 @@
      */
     public function contrast(int $contrast)
     {
-<<<<<<< HEAD
-=======
         if ($contrast < -100 || $contrast > 100) {
             throw InvalidManipulation::valueNotInRange('contrast', $contrast, -100, 100);
         }
 
->>>>>>> e95103d2
         return $this->addManipulation('contrast', $contrast);
     }
 
@@ -296,13 +251,10 @@
      */
     public function sharpen(int $sharpen)
     {
-<<<<<<< HEAD
-=======
         if ($sharpen < 0 || $sharpen > 100) {
             throw InvalidManipulation::valueNotInRange('sharpen', $sharpen, 0, 100);
         }
 
->>>>>>> e95103d2
         return $this->addManipulation('sharpen', $sharpen);
     }
 
@@ -314,13 +266,10 @@
      */
     public function blur(int $blur)
     {
-<<<<<<< HEAD
-=======
         if ($blur < 0 || $blur > 100) {
             throw InvalidManipulation::valueNotInRange('blur', $blur, 0, 100);
         }
 
->>>>>>> e95103d2
         return $this->addManipulation('blur', $blur);
     }
 
@@ -332,13 +281,10 @@
      */
     public function pixelate(int $pixelate)
     {
-<<<<<<< HEAD
-=======
         if ($pixelate < 0 || $pixelate > 1000) {
             throw InvalidManipulation::valueNotInRange('pixelate', $pixelate, 0, 1000);
         }
 
->>>>>>> e95103d2
         return $this->addManipulation('pixelate', $pixelate);
     }
 
@@ -378,8 +324,6 @@
      */
     public function border(int $width, string $color, string $borderType = 'overlay')
     {
-<<<<<<< HEAD
-=======
         if ($width < 0) {
             throw InvalidManipulation::invalidWidth($width);
         }
@@ -392,7 +336,6 @@
             );
         }
 
->>>>>>> e95103d2
         return $this->addManipulation('border', "{$width},{$color},{$borderType}");
     }
 
@@ -404,13 +347,10 @@
      */
     public function quality(int $quality)
     {
-<<<<<<< HEAD
-=======
         if ($quality < 0 || $quality > 100) {
             throw InvalidManipulation::valueNotInRange('quality', $quality, 0, 100);
         }
 
->>>>>>> e95103d2
         return $this->addManipulation('quality', $quality);
     }
 
@@ -422,8 +362,6 @@
      */
     public function format(string $format)
     {
-<<<<<<< HEAD
-=======
         if (! $this->classHasConstantValue($format, 'format')) {
             throw InvalidManipulation::invalidParameter(
                 'format',
@@ -432,7 +370,6 @@
             );
         }
 
->>>>>>> e95103d2
         return $this->addManipulation('format', $format);
     }
 
@@ -444,8 +381,6 @@
      */
     protected function filter(string $filterName)
     {
-<<<<<<< HEAD
-=======
         if (! $this->classHasConstantValue($filterName, 'filter')) {
             throw InvalidManipulation::invalidParameter(
                 'filter',
@@ -454,7 +389,6 @@
             );
         }
 
->>>>>>> e95103d2
         return $this->addManipulation('filter', $filterName);
     }
 
@@ -492,15 +426,9 @@
         }
     }
 
-<<<<<<< HEAD
-    protected function addManipulation(string $manipulation, string $argument)
-    {
-        $this->manipulationSequence->addManipulation($manipulation, $argument);
-=======
     protected function addManipulation(string $manipulationName, string $manipulationArgument)
     {
         $this->manipulationSequence->addManipulation($manipulationName, $manipulationArgument);
->>>>>>> e95103d2
 
         return $this;
     }
