# Changelog

All notable changes to `image` will be documented in this file

<<<<<<< HEAD
## 1.1.2 - 2017-06-29

- add methods to determine emptyness to `Manipulations` and `ManipuliationSequence`.
=======
## 1.2.0 - 2017-04-17

- allow `Manipulations` to be constructed with an array of arrays

## 1.1.3 - 2017-04-07

- improve support for multi-volume systems
>>>>>>> 526374fa

## 1.1.2 - 2017-04-04

- remove conversion directory after converting image

## 1.1.1 - 2017-03-17

- avoid processing empty manipulations groups

## 1.1.0 - 2017-02-06

- added support for watermarks

## 1.0.0 - 2017-02-06

- initial release<|MERGE_RESOLUTION|>--- conflicted
+++ resolved
@@ -2,11 +2,10 @@
 
 All notable changes to `image` will be documented in this file
 
-<<<<<<< HEAD
-## 1.1.2 - 2017-06-29
+## 1.2.1 - 2017-06-29
 
 - add methods to determine emptyness to `Manipulations` and `ManipuliationSequence`.
-=======
+
 ## 1.2.0 - 2017-04-17
 
 - allow `Manipulations` to be constructed with an array of arrays
@@ -14,7 +13,6 @@
 ## 1.1.3 - 2017-04-07
 
 - improve support for multi-volume systems
->>>>>>> 526374fa
 
 ## 1.1.2 - 2017-04-04
 
